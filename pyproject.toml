[build-system]
requires = [
  "setuptools",
]
build-backend = "setuptools.build_meta"

<<<<<<< HEAD
[tool.pytest.ini_options]
filterwarnings = [
    "error",
    "ignore:^.*Support for class-based `config` is deprecated, use ConfigDict instead.*:DeprecationWarning"
]
=======
[tool.isort]
profile = "black"
>>>>>>> ec421a14
<|MERGE_RESOLUTION|>--- conflicted
+++ resolved
@@ -4,13 +4,11 @@
 ]
 build-backend = "setuptools.build_meta"
 
-<<<<<<< HEAD
+[tool.isort]
+profile = "black"
+
 [tool.pytest.ini_options]
 filterwarnings = [
     "error",
     "ignore:^.*Support for class-based `config` is deprecated, use ConfigDict instead.*:DeprecationWarning"
-]
-=======
-[tool.isort]
-profile = "black"
->>>>>>> ec421a14
+]