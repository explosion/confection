name: tests

on:
  push:
  pull_request:
    types: [opened, synchronize, reopened, edited]

jobs:
  validate:
    name: Validate
    if: github.repository_owner == 'explosion'
    runs-on: ubuntu-latest
    steps:
      - name: Check out repo
        uses: actions/checkout@v3

      - name: Configure Python version
        uses: actions/setup-python@v4
        with:
          python-version: "3.7"
          architecture: x64

      - name: black
        run: |
          python -m pip install black -c requirements.txt
          python -m black confection --check
      - name: isort
        run: |
          python -m pip install isort -c requirements.txt
          python -m isort confection --check
      - name: flake8
        run: |
          python -m pip install flake8 -c requirements.txt
          python -m flake8 confection --count --select=E901,E999,F821,F822,F823,W605 --show-source --statistics
  tests:
    name: Test
    needs: Validate
    if: github.repository == 'explosion/confection'
    strategy:
      fail-fast: false
      matrix:
        os: [ubuntu-latest, windows-latest, macos-latest]
        python_version: ["3.7", "3.8", "3.9", "3.10", "3.11"]
        include:
          - os: windows-2019
            python_version: "3.6"
          - os: ubuntu-20.04
            python_version: "3.6"

    runs-on: ${{ matrix.os }}

    steps:
      - name: Check out repo
        uses: actions/checkout@v3

      - name: Configure Python version
        uses: actions/setup-python@v4
        with:
          python-version: ${{ matrix.python_version }}
          architecture: x64

      - name: Build sdist
        run: |
          python -m pip install -U build pip setuptools
          python -m pip install -U -r requirements.txt
          python -m build --sdist

      - name: Run mypy for Pydantic v2
        run: |
          python -m mypy confection
        if: matrix.python_version != '3.6'

      - name: Run mypy for Pydantic v1.10
        run: |
          python -m pip install -U pydantic==1.10.*
          python -m mypy confection
        if: matrix.python_version != '3.6'

      - name: Delete source directory
        run: rm -rf confection
        shell: bash

      - name: Uninstall all packages
        run: |
          python -m pip freeze > installed.txt
          python -m pip uninstall -y -r installed.txt

      - name: Install from sdist
        run: |
          SDIST=$(python -c "import os;print(os.listdir('./dist')[-1])" 2>&1)
          python -m pip install dist/$SDIST
        shell: bash

      - name: Test import
        run: python -c "import confection" -Werror

      - name: Install test requirements with Pydantic v1
        run: |
          python -m pip install -U -r requirements.txt
          python -m pip install -U "pydantic<2.0"

      - name: Run tests for Pydantic v1
        run: |
          python -c "import pydantic; print(pydantic.VERSION)"
<<<<<<< HEAD
          python -m pytest --pyargs confection

      - name: Install test requirements with Pydantic v2
        run: |
          python -m pip install -U -r requirements.txt
          python -m pip install -U pydantic

      - name: Run tests for Pydantic v2
        run: |
          python -c "import pydantic; print(pydantic.VERSION)"
          python -m pytest --pyargs confection
=======
          python -m pytest --pyargs confection -Werror

      - name: Install test requirements with Pydantic v2
        run: |
          python -m pip install -U -r requirements.txt
          python -m pip install -U pydantic

      - name: Run tests for Pydantic v2
        run: |
          python -c "import pydantic; print(pydantic.VERSION)"
          python -m pytest --pyargs confection -Werror
>>>>>>> ec421a14

      - name: Test for import conflicts with hypothesis
        run: |
          python -m pip install hypothesis
          python -c "import confection; import hypothesis"

      - name: Test with spacy
        run: |
          python -m pip install spacy
          python -m spacy init config -p tagger tagger.cfg<|MERGE_RESOLUTION|>--- conflicted
+++ resolved
@@ -102,7 +102,6 @@
       - name: Run tests for Pydantic v1
         run: |
           python -c "import pydantic; print(pydantic.VERSION)"
-<<<<<<< HEAD
           python -m pytest --pyargs confection
 
       - name: Install test requirements with Pydantic v2
@@ -114,19 +113,6 @@
         run: |
           python -c "import pydantic; print(pydantic.VERSION)"
           python -m pytest --pyargs confection
-=======
-          python -m pytest --pyargs confection -Werror
-
-      - name: Install test requirements with Pydantic v2
-        run: |
-          python -m pip install -U -r requirements.txt
-          python -m pip install -U pydantic
-
-      - name: Run tests for Pydantic v2
-        run: |
-          python -c "import pydantic; print(pydantic.VERSION)"
-          python -m pytest --pyargs confection -Werror
->>>>>>> ec421a14
 
       - name: Test for import conflicts with hypothesis
         run: |
