--- conflicted
+++ resolved
@@ -6,27 +6,11 @@
 import shutil
 import tempfile
 from pathlib import Path
-<<<<<<< HEAD
-from typing import (
-    Iterable,
-    List,
-    Union,
-    Generic,
-    TypeVar,
-    Optional,
-)
+from typing import Generic, Iterable, List, Optional, TypeVar, Union
+
+import catalogue
 from pydantic import BaseModel
 from pydantic.types import StrictBool
-=======
-from typing import Generator, Generic, Iterable, List, Optional, TypeVar, Union
->>>>>>> ec421a14
-
-import catalogue
-
-try:
-    from pydantic.v1.types import StrictBool
-except ImportError:
-    from pydantic.types import StrictBool  # type: ignore
 
 import confection
 
