--- conflicted
+++ resolved
@@ -1,11 +1,5 @@
 from typing import Union, Dict, Any, Optional, List, Tuple, Callable, Type, Mapping
-<<<<<<< HEAD
-from typing import Iterable, Sequence, Set, TypeVar, cast
-from types import GeneratorType
-from inspect import isclass
-=======
-from typing import Iterable, Iterator, Sequence, Set, cast
->>>>>>> ca997299
+from typing import Iterable, Sequence, Set, cast
 from dataclasses import dataclass, is_dataclass
 from configparser import ConfigParser, ExtendedInterpolation, MAX_INTERPOLATION_DEPTH
 from configparser import InterpolationMissingOptionError, InterpolationSyntaxError
@@ -685,7 +679,6 @@
     return field_info
 
 
-<<<<<<< HEAD
 def get_model_config_extra(model: Type[BaseModel]) -> str:
     if PYDANTIC_V2:
         extra = model.model_config.get("extra", "forbid")
@@ -703,16 +696,20 @@
     return Schema.model_validate(**data) if PYDANTIC_V2 else Schema(**data)
 
 
-def model_construct(Schema: Type[_ModelT], data: Dict[str, Any]) -> _ModelT:
-    return Schema.model_construct(**data) if PYDANTIC_V2 else Schema.construct(**data)
+def model_construct(Schema: Type[_ModelT], fields_set: Optional[Set[str]], data: Dict[str, Any]) -> _ModelT:
+    return Schema.model_construct(fields_set, **data) if PYDANTIC_V2 else Schema.construct(fields_set, **data)
 
 
 def model_dump(instance: BaseModel) -> Dict[str, Any]:
     return instance.model_dump() if PYDANTIC_V2 else instance.dict()
-=======
+
+
+def get_field_annotation(field: FieldInfo) -> Type:
+    return field.annotation if PYDANTIC_V2 else field.type_
+
+
 def _safe_is_subclass(cls: type, expected: type) -> bool:
     return inspect.isclass(cls) and issubclass(cls, BaseModel)
->>>>>>> ca997299
 
 
 class EmptySchema(BaseModel):
@@ -901,7 +898,6 @@
                     )
                 validation[v_key] = getter_result
                 final[key] = getter_result
-<<<<<<< HEAD
                 # if isinstance(validation[v_key], GeneratorType):
                 #     # If value is a generator we can't validate type without
                 #     # consuming it (which doesn't work if it's infinite – see
@@ -912,18 +908,8 @@
                 fields = schema.model_fields if PYDANTIC_V2 else schema.__fields__
                 if key in fields:
                     field = fields[key]
-                    field_type = field.annotation if PYDANTIC_V2 else field.type_
-                    if field_type is None or not (isclass(field_type) and issubclass(field_type, BaseModel)):
-                        # If we don't have a pydantic schema and just a type
-                        field_type = EmptySchema
-=======
-            elif hasattr(value, "items"):
-                field_type = EmptySchema
-                if key in schema.model_fields:
-                    field = schema.model_fields[key]
                     if field.annotation is not None and _safe_is_subclass(field.annotation, BaseModel):
                         field_type = field.annotation
->>>>>>> ca997299
                 filled[key], validation[v_key], final[key] = cls._fill(
                     value,
                     field_type,
@@ -939,10 +925,8 @@
                     final[key] = list(final[key].values())
             else:
                 filled[key] = value
-<<<<<<< HEAD
-=======
                 # Prevent pydantic from consuming generator if part of a union
->>>>>>> ca997299
+                # TODO: reset for v1 pydantic
                 validation[v_key] = value
                 final[key] = value
         # Now that we've filled in all of the promises, update with defaults
@@ -957,26 +941,14 @@
                     config=config, errors=e.errors(), parent=parent
                 ) from None
         else:
-<<<<<<< HEAD
-            # Same as parse_obj, but without validation
-            result = schema.model_construct(**validation) if PYDANTIC_V2 else schema.construct(**validation)
+            # Same as model_validate, but without validation
+            fields_set = set(schema.model_fields.keys())
+            result = model_construct(schema, fields_set, validation)
             # If our schema doesn't allow extra values, we need to filter them
             # manually because .construct doesn't parse anything
-            extra_attr = get_model_config_extra(schema)
-            if extra_attr in ("forbid", "ignore"):
-                fields = schema.model_fields.keys() if PYDANTIC_V2 else schema.__fields__.keys()
-                result_fields_set = result.model_fields_set if PYDANTIC_V2 else result.__fields_set__
-                exclude = [k for k in result_fields_set if k not in fields]
-=======
-            # Same as model_validate, but without validation
-            fields_set = set(schema.model_fields.keys())
-            result = schema.model_construct(fields_set, **validation)
-            # If our schema doesn't allow extra values, we need to filter them
-            # manually because .construct doesn't parse anything
-            if schema.model_config.get("extra", "forbid") in ("forbid", "ignore"):
+            if get_model_config_extra(schema) in ("forbid", "extra"):
                 fields = result.model_fields_set
                 exclude = [k for k in dict(result).keys() if k not in fields]
->>>>>>> ca997299
         exclude_validation = set([ARGS_FIELD_ALIAS, *RESERVED_FIELDS.keys()])
         # Do a shallow serialization first
         # If any of the sub-objects are Pydantic models, first check if they
